{
  "name": "express",
<<<<<<< HEAD
  "description": "Fast, unopinionated, minimalist web framework",
  "version": "4.9.0",
=======
  "description": "Sinatra inspired web development framework",
  "version": "3.17.2",
>>>>>>> f29399c4
  "author": "TJ Holowaychuk <tj@vision-media.ca>",
  "contributors": [
    "Aaron Heckmann <aaron.heckmann+github@gmail.com>",
    "Ciaran Jessup <ciaranj@gmail.com>",
    "Douglas Christopher Wilson <doug@somethingdoug.com>",
    "Guillermo Rauch <rauchg@gmail.com>",
    "Jonathan Ong <me@jongleberry.com>",
    "Roman Shtylman <shtylman+expressjs@gmail.com>",
    "Young Jae Sim <hanul@hanul.me>"
  ],
  "keywords": [
    "express",
    "framework",
    "sinatra",
    "web",
    "rest",
    "restful",
    "router",
    "app",
    "api"
  ],
  "repository": "strongloop/express",
  "license": "MIT",
  "homepage": "http://expressjs.com/",
  "dependencies": {
<<<<<<< HEAD
    "accepts": "~1.1.0",
=======
    "basic-auth": "1.0.0",
    "connect": "2.26.1",
    "commander": "1.3.2",
>>>>>>> f29399c4
    "cookie-signature": "1.0.5",
    "crc": "3.0.0",
    "debug": "~2.0.0",
    "depd": "0.4.5",
    "escape-html": "1.0.1",
    "etag": "~1.3.0",
    "finalhandler": "0.2.0",
    "fresh": "0.2.4",
    "media-typer": "0.3.0",
    "methods": "1.1.0",
    "on-finished": "~2.1.0",
    "parseurl": "~1.3.0",
    "path-to-regexp": "0.1.3",
    "proxy-addr": "1.0.1",
    "qs": "2.2.3",
    "range-parser": "~1.0.2",
<<<<<<< HEAD
    "send": "0.9.1",
    "serve-static": "~1.6.1",
    "type-is": "~1.5.1",
=======
    "send": "0.9.2",
>>>>>>> f29399c4
    "vary": "~1.0.0",
    "cookie": "0.1.2",
    "merge-descriptors": "0.0.2",
    "utils-merge": "1.0.0"
  },
  "devDependencies": {
    "after": "0.8.1",
    "istanbul": "0.3.2",
    "mocha": "~1.21.4",
    "should": "~4.0.4",
    "supertest": "~0.13.0",
    "ejs": "~1.0.0",
    "marked": "0.3.2",
    "hjs": "~0.0.6",
    "body-parser": "~1.8.1",
    "connect-redis": "~2.1.0",
    "cookie-parser": "~1.3.2",
    "express-session": "~1.8.1",
    "jade": "~1.6.0",
    "method-override": "~2.2.0",
    "morgan": "~1.3.0",
    "multiparty": "~3.3.2",
    "vhost": "~3.0.0"
  },
  "engines": {
    "node": ">= 0.10.0"
  },
  "scripts": {
    "prepublish": "npm prune",
    "test": "mocha --require test/support/env --reporter spec --bail --check-leaks test/ test/acceptance/",
    "test-cov": "istanbul cover node_modules/mocha/bin/_mocha -- --require test/support/env --reporter dot --check-leaks test/ test/acceptance/",
    "test-tap": "mocha --require test/support/env --reporter tap --check-leaks test/ test/acceptance/",
    "test-travis": "istanbul cover node_modules/mocha/bin/_mocha --report lcovonly -- --require test/support/env --reporter spec --check-leaks test/ test/acceptance/"
  }
}<|MERGE_RESOLUTION|>--- conflicted
+++ resolved
@@ -1,12 +1,7 @@
 {
   "name": "express",
-<<<<<<< HEAD
   "description": "Fast, unopinionated, minimalist web framework",
   "version": "4.9.0",
-=======
-  "description": "Sinatra inspired web development framework",
-  "version": "3.17.2",
->>>>>>> f29399c4
   "author": "TJ Holowaychuk <tj@vision-media.ca>",
   "contributors": [
     "Aaron Heckmann <aaron.heckmann+github@gmail.com>",
@@ -32,15 +27,8 @@
   "license": "MIT",
   "homepage": "http://expressjs.com/",
   "dependencies": {
-<<<<<<< HEAD
     "accepts": "~1.1.0",
-=======
-    "basic-auth": "1.0.0",
-    "connect": "2.26.1",
-    "commander": "1.3.2",
->>>>>>> f29399c4
     "cookie-signature": "1.0.5",
-    "crc": "3.0.0",
     "debug": "~2.0.0",
     "depd": "0.4.5",
     "escape-html": "1.0.1",
@@ -55,13 +43,9 @@
     "proxy-addr": "1.0.1",
     "qs": "2.2.3",
     "range-parser": "~1.0.2",
-<<<<<<< HEAD
-    "send": "0.9.1",
+    "send": "0.9.2",
     "serve-static": "~1.6.1",
     "type-is": "~1.5.1",
-=======
-    "send": "0.9.2",
->>>>>>> f29399c4
     "vary": "~1.0.0",
     "cookie": "0.1.2",
     "merge-descriptors": "0.0.2",
