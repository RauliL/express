{
  "name": "express",
<<<<<<< HEAD
  "description": "Fast, unopinionated, minimalist web framework",
  "version": "4.5.1",
=======
  "description": "Sinatra inspired web development framework",
  "version": "3.14.0",
>>>>>>> 916c5373
  "author": "TJ Holowaychuk <tj@vision-media.ca>",
  "contributors": [
    "Aaron Heckmann <aaron.heckmann+github@gmail.com>",
    "Ciaran Jessup <ciaranj@gmail.com>",
    "Douglas Christopher Wilson <doug@somethingdoug.com>",
    "Guillermo Rauch <rauchg@gmail.com>",
    "Jonathan Ong <me@jongleberry.com>",
    "Roman Shtylman <shtylman+expressjs@gmail.com"
  ],
  "keywords": [
    "express",
    "framework",
    "sinatra",
    "web",
    "rest",
    "restful",
    "router",
    "app",
    "api"
  ],
  "repository": "visionmedia/express",
  "license": "MIT",
  "dependencies": {
<<<<<<< HEAD
    "accepts": "~1.0.7",
    "buffer-crc32": "0.2.3",
    "debug": "1.0.2",
=======
    "basic-auth": "1.0.0",
    "buffer-crc32": "0.2.3",
    "connect": "2.23.0",
    "commander": "1.3.2",
    "debug": "1.0.3",
>>>>>>> 916c5373
    "depd": "0.3.0",
    "escape-html": "1.0.1",
    "finalhandler": "0.0.2",
    "media-typer": "0.2.0",
<<<<<<< HEAD
    "methods": "1.0.1",
    "parseurl": "1.0.1",
=======
    "methods": "1.1.0",
    "mkdirp": "0.5.0",
    "parseurl": "~1.1.3",
>>>>>>> 916c5373
    "proxy-addr": "1.0.1",
    "range-parser": "1.0.0",
    "send": "0.5.0",
    "serve-static": "~1.3.0",
    "type-is": "~1.3.2",
    "vary": "0.1.0",
    "cookie": "0.1.2",
    "fresh": "0.2.2",
    "cookie-signature": "1.0.4",
    "merge-descriptors": "0.0.2",
    "utils-merge": "1.0.0",
    "qs": "0.6.6",
    "path-to-regexp": "0.1.2"
  },
  "devDependencies": {
<<<<<<< HEAD
    "after": "0.8.1",
    "istanbul": "0.2.14",
    "mocha": "~1.20.1",
    "should": "~4.0.4",
    "supertest": "~0.13.0",
    "connect-redis": "~2.0.0",
=======
    "istanbul": "0.3.0",
    "mocha": "~1.20.0",
    "should": "~4.0.0",
>>>>>>> 916c5373
    "ejs": "~1.0.0",
    "jade": "~1.3.1",
    "marked": "0.3.2",
    "hjs": "~0.0.6",
    "body-parser": "~1.4.3",
    "cookie-parser": "~1.3.1",
    "express-session": "~1.6.1",
    "method-override": "2.0.2",
    "multiparty": "~3.3.0",
    "morgan": "1.1.1",
    "vhost": "2.0.0"
  },
  "engines": {
    "node": ">= 0.10.0"
  },
  "scripts": {
    "prepublish": "npm prune",
    "test": "mocha --require test/support/env --reporter dot --check-leaks test/ test/acceptance/",
    "test-cov": "istanbul cover node_modules/mocha/bin/_mocha -- --require test/support/env --reporter dot --check-leaks test/ test/acceptance/",
    "test-travis": "istanbul cover node_modules/mocha/bin/_mocha --report lcovonly -- --require test/support/env --reporter spec --check-leaks test/ test/acceptance/"
  }
}<|MERGE_RESOLUTION|>--- conflicted
+++ resolved
@@ -1,12 +1,7 @@
 {
   "name": "express",
-<<<<<<< HEAD
   "description": "Fast, unopinionated, minimalist web framework",
   "version": "4.5.1",
-=======
-  "description": "Sinatra inspired web development framework",
-  "version": "3.14.0",
->>>>>>> 916c5373
   "author": "TJ Holowaychuk <tj@vision-media.ca>",
   "contributors": [
     "Aaron Heckmann <aaron.heckmann+github@gmail.com>",
@@ -30,29 +25,15 @@
   "repository": "visionmedia/express",
   "license": "MIT",
   "dependencies": {
-<<<<<<< HEAD
     "accepts": "~1.0.7",
     "buffer-crc32": "0.2.3",
-    "debug": "1.0.2",
-=======
-    "basic-auth": "1.0.0",
-    "buffer-crc32": "0.2.3",
-    "connect": "2.23.0",
-    "commander": "1.3.2",
     "debug": "1.0.3",
->>>>>>> 916c5373
     "depd": "0.3.0",
     "escape-html": "1.0.1",
     "finalhandler": "0.0.2",
     "media-typer": "0.2.0",
-<<<<<<< HEAD
-    "methods": "1.0.1",
-    "parseurl": "1.0.1",
-=======
     "methods": "1.1.0",
-    "mkdirp": "0.5.0",
     "parseurl": "~1.1.3",
->>>>>>> 916c5373
     "proxy-addr": "1.0.1",
     "range-parser": "1.0.0",
     "send": "0.5.0",
@@ -68,18 +49,12 @@
     "path-to-regexp": "0.1.2"
   },
   "devDependencies": {
-<<<<<<< HEAD
     "after": "0.8.1",
-    "istanbul": "0.2.14",
+    "istanbul": "0.3.0",
     "mocha": "~1.20.1",
     "should": "~4.0.4",
     "supertest": "~0.13.0",
     "connect-redis": "~2.0.0",
-=======
-    "istanbul": "0.3.0",
-    "mocha": "~1.20.0",
-    "should": "~4.0.0",
->>>>>>> 916c5373
     "ejs": "~1.0.0",
     "jade": "~1.3.1",
     "marked": "0.3.2",
