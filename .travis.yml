language: node_js
node_js:
  - "0.10"
  - "0.12"
sudo: false
<<<<<<< HEAD
script: "npm run-script test-ci"
=======
before_install: "npm rm --save-dev connect-redis"
script: "npm run-script test-travis"
>>>>>>> b2311c74
after_script: "npm install coveralls@2.10.0 && cat ./coverage/lcov.info | coveralls"<|MERGE_RESOLUTION|>--- conflicted
+++ resolved
@@ -3,10 +3,6 @@
   - "0.10"
   - "0.12"
 sudo: false
-<<<<<<< HEAD
+before_install: "npm rm --save-dev connect-redis"
 script: "npm run-script test-ci"
-=======
-before_install: "npm rm --save-dev connect-redis"
-script: "npm run-script test-travis"
->>>>>>> b2311c74
 after_script: "npm install coveralls@2.10.0 && cat ./coverage/lcov.info | coveralls"