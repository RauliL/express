/*!
 * express
 * Copyright(c) 2009-2013 TJ Holowaychuk
 * Copyright(c) 2014-2015 Douglas Christopher Wilson
 * MIT Licensed
 */

/**
 * Module dependencies.
 * @api private
 */

var contentDisposition = require('content-disposition');
var deprecate = require('depd')('express');
var escapeHtml = require('escape-html');
var http = require('http');
var isAbsolute = require('./utils').isAbsolute;
var onFinished = require('on-finished');
var path = require('path');
var merge = require('utils-merge');
var sign = require('cookie-signature').sign;
var normalizeType = require('./utils').normalizeType;
var normalizeTypes = require('./utils').normalizeTypes;
var setCharset = require('./utils').setCharset;
var statusCodes = http.STATUS_CODES;
var cookie = require('cookie');
var send = require('send');
var extname = path.extname;
var mime = send.mime;
var resolve = path.resolve;
var vary = require('vary');

/**
 * Response prototype.
 */

var res = module.exports = {
  __proto__: http.ServerResponse.prototype
};

/**
 * Set status `code`.
 *
 * @param {Number} code
 * @return {ServerResponse}
 * @api public
 */

res.status = function(code){
  this.statusCode = code;
  return this;
};

/**
 * Set Link header field with the given `links`.
 *
 * Examples:
 *
 *    res.links({
 *      next: 'http://api.example.com/users?page=2',
 *      last: 'http://api.example.com/users?page=5'
 *    });
 *
 * @param {Object} links
 * @return {ServerResponse}
 * @api public
 */

res.links = function(links){
  var link = this.get('Link') || '';
  if (link) link += ', ';
  return this.set('Link', link + Object.keys(links).map(function(rel){
    return '<' + links[rel] + '>; rel="' + rel + '"';
  }).join(', '));
};

/**
 * Send a response.
 *
 * Examples:
 *
 *     res.send(new Buffer('wahoo'));
 *     res.send({ some: 'json' });
 *     res.send('<p>some html</p>');
 *
 * @param {string|number|boolean|object|Buffer} body
 * @api public
 */

<<<<<<< HEAD
res.send = function send(body) {
  var chunk = body;
=======
res.send = function(body){
  var req = this.req;
  var type;
>>>>>>> 85755e32
  var encoding;
  var len;
  var req = this.req;
  var type;

  // settings
  var app = this.app;

  // allow status / body
  if (arguments.length === 2) {
    // res.send(body, status) backwards compat
    if (typeof arguments[0] !== 'number' && typeof arguments[1] === 'number') {
      deprecate('res.send(body, status): Use res.status(status).send(body) instead');
      this.statusCode = arguments[1];
    } else {
      deprecate('res.send(status, body): Use res.status(status).send(body) instead');
      this.statusCode = arguments[0];
      chunk = arguments[1];
    }
  }

  // disambiguate res.send(status) and res.send(status, num)
  if (typeof chunk === 'number' && arguments.length === 1) {
    // res.send(status) will set status message as text string
    if (!this.get('Content-Type')) {
      this.type('txt');
    }

    deprecate('res.send(status): Use res.sendStatus(status) instead');
    this.statusCode = chunk;
    chunk = http.STATUS_CODES[chunk];
  }

  switch (typeof chunk) {
    // string defaulting to html
    case 'string':
      if (!this.get('Content-Type')) {
        this.type('html');
      }
      break;
    case 'boolean':
    case 'number':
    case 'object':
      if (chunk === null) {
        chunk = '';
      } else if (Buffer.isBuffer(chunk)) {
        if (!this.get('Content-Type')) {
          this.type('bin');
        }
      } else {
        return this.json(chunk);
      }
      break;
  }

  // write strings in utf-8
  if (typeof chunk === 'string') {
    encoding = 'utf8';
    type = this.get('Content-Type');

    // reflect this in content-type
    if (typeof type === 'string') {
      this.set('Content-Type', setCharset(type, 'utf-8'));
    }
  }

  // populate Content-Length
  if (chunk !== undefined) {
    if (!Buffer.isBuffer(chunk)) {
      // convert chunk to Buffer; saves later double conversions
      chunk = new Buffer(chunk, encoding);
      encoding = undefined;
    }

    len = chunk.length;
    this.set('Content-Length', len);
  }

<<<<<<< HEAD
  // method check
  var isHead = req.method === 'HEAD';

  // ETag support
  if (len !== undefined && (isHead || req.method === 'GET')) {
    var etag = app.get('etag fn');
    if (etag && !this.get('ETag')) {
      etag = etag(chunk, encoding);
      etag && this.set('ETag', etag);
=======
  // populate ETag
  var etag;
  var generateETag = len !== undefined && app.get('etag fn');
  if (typeof generateETag === 'function' && !this.get('ETag')) {
    if ((etag = generateETag(body, encoding))) {
      this.set('ETag', etag);
>>>>>>> 85755e32
    }
  }

  // freshness
  if (req.fresh) this.statusCode = 304;

  // strip irrelevant headers
  if (204 == this.statusCode || 304 == this.statusCode) {
    this.removeHeader('Content-Type');
    this.removeHeader('Content-Length');
    this.removeHeader('Transfer-Encoding');
    chunk = '';
  }

<<<<<<< HEAD
  if (isHead) {
=======
  if (req.method === 'HEAD') {
>>>>>>> 85755e32
    // skip body for HEAD
    this.end();
  } else {
    // respond
<<<<<<< HEAD
    this.end(chunk, encoding);
=======
    this.end(body, encoding);
>>>>>>> 85755e32
  }

  return this;
};

/**
 * Send JSON response.
 *
 * Examples:
 *
 *     res.json(null);
 *     res.json({ user: 'tj' });
 *
 * @param {string|number|boolean|object} obj
 * @api public
 */

res.json = function json(obj) {
  var val = obj;

  // allow status / body
  if (arguments.length === 2) {
    // res.json(body, status) backwards compat
    if (typeof arguments[1] === 'number') {
      deprecate('res.json(obj, status): Use res.status(status).json(obj) instead');
      this.statusCode = arguments[1];
    } else {
      deprecate('res.json(status, obj): Use res.status(status).json(obj) instead');
      this.statusCode = arguments[0];
      val = arguments[1];
    }
  }

  // settings
  var app = this.app;
  var replacer = app.get('json replacer');
  var spaces = app.get('json spaces');
  var body = JSON.stringify(val, replacer, spaces);

  // content-type
  if (!this.get('Content-Type')) {
    this.set('Content-Type', 'application/json');
  }

  return this.send(body);
};

/**
 * Send JSON response with JSONP callback support.
 *
 * Examples:
 *
 *     res.jsonp(null);
 *     res.jsonp({ user: 'tj' });
 *
 * @param {string|number|boolean|object} obj
 * @api public
 */

res.jsonp = function jsonp(obj) {
  var val = obj;

  // allow status / body
  if (arguments.length === 2) {
    // res.json(body, status) backwards compat
    if (typeof arguments[1] === 'number') {
      deprecate('res.jsonp(obj, status): Use res.status(status).json(obj) instead');
      this.statusCode = arguments[1];
    } else {
      deprecate('res.jsonp(status, obj): Use res.status(status).jsonp(obj) instead');
      this.statusCode = arguments[0];
      val = arguments[1];
    }
  }

  // settings
  var app = this.app;
  var replacer = app.get('json replacer');
  var spaces = app.get('json spaces');
  var body = JSON.stringify(val, replacer, spaces);
  var callback = this.req.query[app.get('jsonp callback name')];

  // content-type
  if (!this.get('Content-Type')) {
    this.set('X-Content-Type-Options', 'nosniff');
    this.set('Content-Type', 'application/json');
  }

  // fixup callback
  if (Array.isArray(callback)) {
    callback = callback[0];
  }

  // jsonp
  if (typeof callback === 'string' && callback.length !== 0) {
    this.charset = 'utf-8';
    this.set('X-Content-Type-Options', 'nosniff');
    this.set('Content-Type', 'text/javascript');

    // restrict callback charset
    callback = callback.replace(/[^\[\]\w$.]/g, '');

    // replace chars not allowed in JavaScript that are in JSON
    body = body
      .replace(/\u2028/g, '\\u2028')
      .replace(/\u2029/g, '\\u2029');

    // the /**/ is a specific security mitigation for "Rosetta Flash JSONP abuse"
    // the typeof check is just to reduce client error noise
    body = '/**/ typeof ' + callback + ' === \'function\' && ' + callback + '(' + body + ');';
  }

  return this.send(body);
};

/**
 * Send given HTTP status code.
 *
 * Sets the response status to `statusCode` and the body of the
 * response to the standard description from node's http.STATUS_CODES
 * or the statusCode number if no description.
 *
 * Examples:
 *
 *     res.sendStatus(200);
 *
 * @param {number} statusCode
 * @api public
 */

res.sendStatus = function sendStatus(statusCode) {
  var body = http.STATUS_CODES[statusCode] || String(statusCode);

  this.statusCode = statusCode;
  this.type('txt');

  return this.send(body);
};

/**
 * Transfer the file at the given `path`.
 *
 * Automatically sets the _Content-Type_ response header field.
 * The callback `fn(err)` is invoked when the transfer is complete
 * or when an error occurs. Be sure to check `res.sentHeader`
 * if you wish to attempt responding, as the header and some data
 * may have already been transferred.
 *
 * Options:
 *
 *   - `maxAge`   defaulting to 0 (can be string converted by `ms`)
 *   - `root`     root directory for relative filenames
 *   - `headers`  object of headers to serve with file
 *   - `dotfiles` serve dotfiles, defaulting to false; can be `"allow"` to send them
 *
 * Other options are passed along to `send`.
 *
 * Examples:
 *
 *  The following example illustrates how `res.sendFile()` may
 *  be used as an alternative for the `static()` middleware for
 *  dynamic situations. The code backing `res.sendFile()` is actually
 *  the same code, so HTTP cache support etc is identical.
 *
 *     app.get('/user/:uid/photos/:file', function(req, res){
 *       var uid = req.params.uid
 *         , file = req.params.file;
 *
 *       req.user.mayViewFilesFrom(uid, function(yes){
 *         if (yes) {
 *           res.sendFile('/uploads/' + uid + '/' + file);
 *         } else {
 *           res.send(403, 'Sorry! you cant see that.');
 *         }
 *       });
 *     });
 *
 * @api public
 */

res.sendFile = function sendFile(path, options, fn) {
  var req = this.req;
  var res = this;
  var next = req.next;

  if (!path) {
    throw new TypeError('path argument is required to res.sendFile');
  }

  // support function as second arg
  if (typeof options === 'function') {
    fn = options;
    options = {};
  }

  options = options || {};

  if (!options.root && !isAbsolute(path)) {
    throw new TypeError('path must be absolute or specify root to res.sendFile');
  }

  // create file stream
  var pathname = encodeURI(path);
  var file = send(req, pathname, options);

  // transfer
  sendfile(res, file, options, function (err) {
    if (fn) return fn(err);
    if (err && err.code === 'EISDIR') return next();

    // next() all but write errors
    if (err && err.code !== 'ECONNABORT' && err.syscall !== 'write') {
      next(err);
    }
  });
};

/**
 * Transfer the file at the given `path`.
 *
 * Automatically sets the _Content-Type_ response header field.
 * The callback `fn(err)` is invoked when the transfer is complete
 * or when an error occurs. Be sure to check `res.sentHeader`
 * if you wish to attempt responding, as the header and some data
 * may have already been transferred.
 *
 * Options:
 *
 *   - `maxAge`   defaulting to 0 (can be string converted by `ms`)
 *   - `root`     root directory for relative filenames
 *   - `headers`  object of headers to serve with file
 *   - `dotfiles` serve dotfiles, defaulting to false; can be `"allow"` to send them
 *
 * Other options are passed along to `send`.
 *
 * Examples:
 *
 *  The following example illustrates how `res.sendfile()` may
 *  be used as an alternative for the `static()` middleware for
 *  dynamic situations. The code backing `res.sendfile()` is actually
 *  the same code, so HTTP cache support etc is identical.
 *
 *     app.get('/user/:uid/photos/:file', function(req, res){
 *       var uid = req.params.uid
 *         , file = req.params.file;
 *
 *       req.user.mayViewFilesFrom(uid, function(yes){
 *         if (yes) {
 *           res.sendfile('/uploads/' + uid + '/' + file);
 *         } else {
 *           res.send(403, 'Sorry! you cant see that.');
 *         }
 *       });
 *     });
 *
 * @api public
 */

res.sendfile = function(path, options, fn){
  var req = this.req;
  var res = this;
  var next = req.next;

  // support function as second arg
  if (typeof options === 'function') {
    fn = options;
    options = {};
  }

  options = options || {};

  // create file stream
  var file = send(req, path, options);

  // transfer
  sendfile(res, file, options, function (err) {
    if (fn) return fn(err);
    if (err && err.code === 'EISDIR') return next();

    // next() all but write errors
    if (err && err.code !== 'ECONNABORT' && err.syscall !== 'write') {
      next(err);
    }
  });
};

res.sendfile = deprecate.function(res.sendfile,
  'res.sendfile: Use res.sendFile instead');

/**
 * Transfer the file at the given `path` as an attachment.
 *
 * Optionally providing an alternate attachment `filename`,
 * and optional callback `fn(err)`. The callback is invoked
 * when the data transfer is complete, or when an error has
 * ocurred. Be sure to check `res.headersSent` if you plan to respond.
 *
 * This method uses `res.sendfile()`.
 *
 * @api public
 */

res.download = function download(path, filename, fn) {
  // support function as second arg
  if (typeof filename === 'function') {
    fn = filename;
    filename = null;
  }

  filename = filename || path;

  // set Content-Disposition when file is sent
  var headers = {
    'Content-Disposition': contentDisposition(filename)
  };

  // Resolve the full path for sendFile
  var fullPath = resolve(path);

  return this.sendFile(fullPath, { headers: headers }, fn);
};

/**
 * Set _Content-Type_ response header with `type` through `mime.lookup()`
 * when it does not contain "/", or set the Content-Type to `type` otherwise.
 *
 * Examples:
 *
 *     res.type('.html');
 *     res.type('html');
 *     res.type('json');
 *     res.type('application/json');
 *     res.type('png');
 *
 * @param {String} type
 * @return {ServerResponse} for chaining
 * @api public
 */

res.contentType =
res.type = function(type){
  return this.set('Content-Type', ~type.indexOf('/')
    ? type
    : mime.lookup(type));
};

/**
 * Respond to the Acceptable formats using an `obj`
 * of mime-type callbacks.
 *
 * This method uses `req.accepted`, an array of
 * acceptable types ordered by their quality values.
 * When "Accept" is not present the _first_ callback
 * is invoked, otherwise the first match is used. When
 * no match is performed the server responds with
 * 406 "Not Acceptable".
 *
 * Content-Type is set for you, however if you choose
 * you may alter this within the callback using `res.type()`
 * or `res.set('Content-Type', ...)`.
 *
 *    res.format({
 *      'text/plain': function(){
 *        res.send('hey');
 *      },
 *
 *      'text/html': function(){
 *        res.send('<p>hey</p>');
 *      },
 *
 *      'appliation/json': function(){
 *        res.send({ message: 'hey' });
 *      }
 *    });
 *
 * In addition to canonicalized MIME types you may
 * also use extnames mapped to these types:
 *
 *    res.format({
 *      text: function(){
 *        res.send('hey');
 *      },
 *
 *      html: function(){
 *        res.send('<p>hey</p>');
 *      },
 *
 *      json: function(){
 *        res.send({ message: 'hey' });
 *      }
 *    });
 *
 * By default Express passes an `Error`
 * with a `.status` of 406 to `next(err)`
 * if a match is not made. If you provide
 * a `.default` callback it will be invoked
 * instead.
 *
 * @param {Object} obj
 * @return {ServerResponse} for chaining
 * @api public
 */

res.format = function(obj){
  var req = this.req;
  var next = req.next;

  var fn = obj.default;
  if (fn) delete obj.default;
  var keys = Object.keys(obj);

  var key = req.accepts(keys);

  this.vary("Accept");

  if (key) {
    this.set('Content-Type', normalizeType(key).value);
    obj[key](req, this, next);
  } else if (fn) {
    fn();
  } else {
    var err = new Error('Not Acceptable');
    err.status = 406;
    err.types = normalizeTypes(keys).map(function(o){ return o.value });
    next(err);
  }

  return this;
};

/**
 * Set _Content-Disposition_ header to _attachment_ with optional `filename`.
 *
 * @param {String} filename
 * @return {ServerResponse}
 * @api public
 */

res.attachment = function attachment(filename) {
  if (filename) {
    this.type(extname(filename));
  }

  this.set('Content-Disposition', contentDisposition(filename));

  return this;
};

/**
 * Append additional header `field` with value `val`.
 *
 * Example:
 *
 *    res.append('Link', ['<http://localhost/>', '<http://localhost:3000/>']);
 *    res.append('Set-Cookie', 'foo=bar; Path=/; HttpOnly');
 *    res.append('Warning', '199 Miscellaneous warning');
 *
 * @param {String} field
 * @param {String|Array} val
 * @return {ServerResponse} for chaining
 * @api public
 */

res.append = function append(field, val) {
  var prev = this.get(field);
  var value = val;

  if (prev) {
    // concat the new and prev vals
    value = Array.isArray(prev) ? prev.concat(val)
      : Array.isArray(val) ? [prev].concat(val)
      : [prev, val];
  }

  return this.set(field, value);
};

/**
 * Set header `field` to `val`, or pass
 * an object of header fields.
 *
 * Examples:
 *
 *    res.set('Foo', ['bar', 'baz']);
 *    res.set('Accept', 'application/json');
 *    res.set({ Accept: 'text/plain', 'X-API-Key': 'tobi' });
 *
 * Aliased as `res.header()`.
 *
 * @param {String|Object|Array} field
 * @param {String} val
 * @return {ServerResponse} for chaining
 * @api public
 */

res.set =
res.header = function header(field, val) {
  if (arguments.length === 2) {
    if (Array.isArray(val)) val = val.map(String);
    else val = String(val);
    if ('content-type' == field.toLowerCase() && !/;\s*charset\s*=/.test(val)) {
      var charset = mime.charsets.lookup(val.split(';')[0]);
      if (charset) val += '; charset=' + charset.toLowerCase();
    }
    this.setHeader(field, val);
  } else {
    for (var key in field) {
      this.set(key, field[key]);
    }
  }
  return this;
};

/**
 * Get value for header `field`.
 *
 * @param {String} field
 * @return {String}
 * @api public
 */

res.get = function(field){
  return this.getHeader(field);
};

/**
 * Clear cookie `name`.
 *
 * @param {String} name
 * @param {Object} options
 * @return {ServerResponse} for chaining
 * @api public
 */

res.clearCookie = function(name, options){
  var opts = { expires: new Date(1), path: '/' };
  return this.cookie(name, '', options
    ? merge(opts, options)
    : opts);
};

/**
 * Set cookie `name` to `val`, with the given `options`.
 *
 * Options:
 *
 *    - `maxAge`   max-age in milliseconds, converted to `expires`
 *    - `signed`   sign the cookie
 *    - `path`     defaults to "/"
 *
 * Examples:
 *
 *    // "Remember Me" for 15 minutes
 *    res.cookie('rememberme', '1', { expires: new Date(Date.now() + 900000), httpOnly: true });
 *
 *    // save as above
 *    res.cookie('rememberme', '1', { maxAge: 900000, httpOnly: true })
 *
 * @param {String} name
 * @param {String|Object} val
 * @param {Options} options
 * @return {ServerResponse} for chaining
 * @api public
 */

res.cookie = function(name, val, options){
  options = merge({}, options);
  var secret = this.req.secret;
  var signed = options.signed;
  if (signed && !secret) throw new Error('cookieParser("secret") required for signed cookies');
  if ('number' == typeof val) val = val.toString();
  if ('object' == typeof val) val = 'j:' + JSON.stringify(val);
  if (signed) val = 's:' + sign(val, secret);
  if ('maxAge' in options) {
    options.expires = new Date(Date.now() + options.maxAge);
    options.maxAge /= 1000;
  }
  if (null == options.path) options.path = '/';
  var headerVal = cookie.serialize(name, String(val), options);

  // supports multiple 'res.cookie' calls by getting previous value
  var prev = this.get('Set-Cookie');
  if (prev) {
    if (Array.isArray(prev)) {
      headerVal = prev.concat(headerVal);
    } else {
      headerVal = [prev, headerVal];
    }
  }
  this.set('Set-Cookie', headerVal);
  return this;
};


/**
 * Set the location header to `url`.
 *
 * The given `url` can also be "back", which redirects
 * to the _Referrer_ or _Referer_ headers or "/".
 *
 * Examples:
 *
 *    res.location('/foo/bar').;
 *    res.location('http://example.com');
 *    res.location('../login');
 *
 * @param {String} url
 * @return {ServerResponse} for chaining
 * @api public
 */

res.location = function(url){
  var req = this.req;

  // "back" is an alias for the referrer
  if ('back' == url) url = req.get('Referrer') || '/';

  // Respond
  this.set('Location', url);
  return this;
};

/**
 * Redirect to the given `url` with optional response `status`
 * defaulting to 302.
 *
 * The resulting `url` is determined by `res.location()`, so
 * it will play nicely with mounted apps, relative paths,
 * `"back"` etc.
 *
 * Examples:
 *
 *    res.redirect('/foo/bar');
 *    res.redirect('http://example.com');
 *    res.redirect(301, 'http://example.com');
 *    res.redirect('../login'); // /blog/post/1 -> /blog/login
 *
 * @api public
 */

res.redirect = function redirect(url) {
  var address = url;
  var body;
  var status = 302;

  // allow status / url
  if (arguments.length === 2) {
    if (typeof arguments[0] === 'number') {
      status = arguments[0];
      address = arguments[1];
    } else {
      deprecate('res.redirect(url, status): Use res.redirect(status, url) instead');
      status = arguments[1];
    }
  }

  // Set location header
  this.location(address);
  address = this.get('Location');

  // Support text/{plain,html} by default
  this.format({
    text: function(){
      body = statusCodes[status] + '. Redirecting to ' + encodeURI(address);
    },

    html: function(){
      var u = escapeHtml(address);
      body = '<p>' + statusCodes[status] + '. Redirecting to <a href="' + u + '">' + u + '</a></p>';
    },

    default: function(){
      body = '';
    }
  });

  // Respond
  this.statusCode = status;
  this.set('Content-Length', Buffer.byteLength(body));

  if (this.req.method === 'HEAD') {
    this.end();
  } else {
    this.end(body);
  }
};

/**
 * Add `field` to Vary. If already present in the Vary set, then
 * this call is simply ignored.
 *
 * @param {Array|String} field
 * @return {ServerResponse} for chaining
 * @api public
 */

res.vary = function(field){
  // checks for back-compat
  if (!field || (Array.isArray(field) && !field.length)) {
    deprecate('res.vary(): Provide a field name');
    return this;
  }

  vary(this, field);

  return this;
};

/**
 * Render `view` with the given `options` and optional callback `fn`.
 * When a callback function is given a response will _not_ be made
 * automatically, otherwise a response of _200_ and _text/html_ is given.
 *
 * Options:
 *
 *  - `cache`     boolean hinting to the engine it should cache
 *  - `filename`  filename of the view being rendered
 *
 * @api public
 */

res.render = function(view, options, fn){
  options = options || {};
  var self = this;
  var req = this.req;
  var app = req.app;

  // support callback function as second arg
  if ('function' == typeof options) {
    fn = options, options = {};
  }

  // merge res.locals
  options._locals = self.locals;

  // default callback to respond
  fn = fn || function(err, str){
    if (err) return req.next(err);
    self.send(str);
  };

  // render
  app.render(view, options, fn);
};

// pipe the send file stream
function sendfile(res, file, options, callback) {
  var done = false;
  var streaming;

  // request aborted
  function onaborted() {
    if (done) return;
    done = true;

    var err = new Error('Request aborted');
    err.code = 'ECONNABORT';
    callback(err);
  }

  // directory
  function ondirectory() {
    if (done) return;
    done = true;

    var err = new Error('EISDIR, read');
    err.code = 'EISDIR';
    callback(err);
  }

  // errors
  function onerror(err) {
    if (done) return;
    done = true;
    callback(err);
  }

  // ended
  function onend() {
    if (done) return;
    done = true;
    callback();
  }

  // file
  function onfile() {
    streaming = false;
  }

  // finished
  function onfinish(err) {
    if (err) return onerror(err);
    if (done) return;

    setImmediate(function () {
      if (streaming !== false && !done) {
        onaborted();
        return;
      }

      if (done) return;
      done = true;
      callback();
    });
  }

  // streaming
  function onstream() {
    streaming = true;
  }

  file.on('directory', ondirectory);
  file.on('end', onend);
  file.on('error', onerror);
  file.on('file', onfile);
  file.on('stream', onstream);
  onFinished(res, onfinish);

  if (options.headers) {
    // set headers on successful transfer
    file.on('headers', function headers(res) {
      var obj = options.headers;
      var keys = Object.keys(obj);

      for (var i = 0; i < keys.length; i++) {
        var k = keys[i];
        res.setHeader(k, obj[k]);
      }
    });
  }

  // pipe
  file.pipe(res);
}<|MERGE_RESOLUTION|>--- conflicted
+++ resolved
@@ -87,14 +87,8 @@
  * @api public
  */
 
-<<<<<<< HEAD
 res.send = function send(body) {
   var chunk = body;
-=======
-res.send = function(body){
-  var req = this.req;
-  var type;
->>>>>>> 85755e32
   var encoding;
   var len;
   var req = this.req;
@@ -173,24 +167,12 @@
     this.set('Content-Length', len);
   }
 
-<<<<<<< HEAD
-  // method check
-  var isHead = req.method === 'HEAD';
-
-  // ETag support
-  if (len !== undefined && (isHead || req.method === 'GET')) {
-    var etag = app.get('etag fn');
-    if (etag && !this.get('ETag')) {
-      etag = etag(chunk, encoding);
-      etag && this.set('ETag', etag);
-=======
   // populate ETag
   var etag;
   var generateETag = len !== undefined && app.get('etag fn');
   if (typeof generateETag === 'function' && !this.get('ETag')) {
-    if ((etag = generateETag(body, encoding))) {
+    if ((etag = generateETag(chunk, encoding))) {
       this.set('ETag', etag);
->>>>>>> 85755e32
     }
   }
 
@@ -205,20 +187,12 @@
     chunk = '';
   }
 
-<<<<<<< HEAD
-  if (isHead) {
-=======
   if (req.method === 'HEAD') {
->>>>>>> 85755e32
     // skip body for HEAD
     this.end();
   } else {
     // respond
-<<<<<<< HEAD
     this.end(chunk, encoding);
-=======
-    this.end(body, encoding);
->>>>>>> 85755e32
   }
 
   return this;
