--- conflicted
+++ resolved
@@ -2,7 +2,6 @@
  * Module dependencies.
  */
 
-<<<<<<< HEAD
 var mixin = require('utils-merge');
 var escapeHtml = require('escape-html');
 var Router = require('./router');
@@ -12,22 +11,9 @@
 var debug = require('debug')('express:application');
 var View = require('./view');
 var http = require('http');
+var compileETag = require('./utils').compileETag;
 var compileTrust = require('./utils').compileTrust;
 var deprecate = require('./utils').deprecate;
-=======
-var connect = require('connect')
-  , Router = require('./router')
-  , methods = require('methods')
-  , middleware = require('./middleware')
-  , debug = require('debug')('express:application')
-  , locals = require('./utils').locals
-  , compileETag = require('./utils').compileETag
-  , compileTrust = require('./utils').compileTrust
-  , View = require('./view')
-  , utils = connect.utils
-  , deprecate = require('./utils').deprecate
-  , http = require('http');
->>>>>>> 0dc5836d
 
 /**
  * Application prototype.
@@ -61,14 +47,9 @@
 app.defaultConfiguration = function(){
   // default settings
   this.enable('x-powered-by');
-<<<<<<< HEAD
-  this.enable('etag');
+  this.set('etag', 'weak');
   var env = process.env.NODE_ENV || 'development';
   this.set('env', env);
-=======
-  this.set('etag', 'weak');
-  this.set('env', process.env.NODE_ENV || 'development');
->>>>>>> 0dc5836d
   this.set('subdomain offset', 2);
   this.set('trust proxy', false);
 
